import { Disposable } from './utils/dispose';
import * as vscode from 'vscode';
import { PathUtil } from './utils/pathUtil';
import TelemetryReporter from 'vscode-extension-telemetry';
import { ConnectionManager } from './connectionInfo/connectionManager';
import { BrowserPreview } from './editorPreview/browserPreview';
import { PreviewType, SettingUtil } from './utils/settingsUtil';
import * as nls from 'vscode-nls';
import { ServerTaskProvider } from './task/serverTaskProvider';
import { EndpointManager } from './infoManagers/endpointManager';
import { PreviewManager } from './editorPreview/previewManager';
import { existsSync } from 'fs';
import { StatusBarNotifier } from './server/serverUtils/statusBarNotifier';
import { LIVE_PREVIEW_SERVER_ON } from './utils/constants';
import { ServerGrouping } from './server/serverGrouping';
import { UpdateListener } from './updateListener';
import { URL } from 'url';

const localize = nls.loadMessageBundle();

export interface IOpenFileOptions {
	workspace?: vscode.WorkspaceFolder;
	port?: number;
	manager?: ServerGrouping;
}

export interface IServerQuickPickItem extends vscode.QuickPickItem {
	accept(): void;
}

/**
 * This object re-serializes the webview after a reload
 */
class PanelSerializer
	extends Disposable
	implements vscode.WebviewPanelSerializer
{
	private readonly _onShouldRevive = this._register(
		new vscode.EventEmitter<{ webviewPanel: vscode.WebviewPanel; state: any }>()
	);

	public readonly onShouldRevive = this._onShouldRevive.event;

	deserializeWebviewPanel(
		webviewPanel: vscode.WebviewPanel,
		state: any
	): Thenable<void> {
		// fire event to parent, since all info needed to re-open a panel is in the parent
		this._onShouldRevive.fire({ webviewPanel, state });
		return Promise.resolve();
	}
}

/**
 * `Manager` is a singleton instance that managers all of the servers, the previews, connection info, etc.
 * It also facilitates opening files (sometimes by calling `PreviewManager`) and starting the associated servers.
 */
export class Manager extends Disposable {
	private _serverGroupings: Map<string | undefined, ServerGrouping>;
	private _connectionManager: ConnectionManager;
	private readonly _endpointManager: EndpointManager;
	private readonly _previewManager: PreviewManager;
	private readonly _statusBar: StatusBarNotifier;
	private readonly _serverTaskProvider: ServerTaskProvider;
	private readonly _updateListener: UpdateListener;

	constructor(
		private readonly _extensionUri: vscode.Uri,
		private readonly _reporter: TelemetryReporter,
		_userDataDir: string | undefined
	) {
		super();
		this._serverGroupings = new Map<string, ServerGrouping>();
		this._connectionManager = this._register(new ConnectionManager());

		this._register(
			this._connectionManager.onConnected((e) => {
				this._statusBar.setServer(e.workspace?.uri, e.httpPort);
				vscode.commands.executeCommand(
					'setContext',
					LIVE_PREVIEW_SERVER_ON,
					true
				);
			})
		);

		this._endpointManager = this._register(new EndpointManager());

		this._previewManager = this._register(
			new PreviewManager(
				this._extensionUri,
				this._reporter,
				this._connectionManager,
				this._endpointManager,
				() => {
					if (
						this._hasServerRunning() &&
						!this._serverTaskProvider.isRunning &&
						vscode.workspace.workspaceFolders &&
						vscode.workspace.workspaceFolders?.length > 0 &&
						this._serverTaskProvider.runTaskWithExternalPreview
					) {
						this.closeAllServers();
					}
				}
			)
		);

		this._statusBar = this._register(new StatusBarNotifier());

		this._serverTaskProvider = this._register(
			new ServerTaskProvider(
				this._reporter,
				this._endpointManager,
				this._connectionManager
			)
		);

		this._register(
			vscode.tasks.registerTaskProvider(
				ServerTaskProvider.CustomBuildScriptType,
				this._serverTaskProvider
			)
		);

		this._register(
			this._serverTaskProvider.onRequestOpenEditorToSide((uri) => {
				if (
					this._previewManager.previewActive &&
					this._previewManager.currentPanel
				) {
					const avoidColumn =
						this._previewManager.currentPanel.panel.viewColumn ??
						vscode.ViewColumn.One;
					const column: vscode.ViewColumn =
						avoidColumn == vscode.ViewColumn.One
							? avoidColumn + 1
							: avoidColumn - 1;
					vscode.commands.executeCommand('vscode.open', uri, {
						viewColumn: column,
					});
				} else {
					vscode.commands.executeCommand('vscode.open', uri);
				}
			})
		);

		this._register(
			this._serverTaskProvider.onRequestToOpenServer(async (workspace) => {
				const serverGrouping = this._getServerGroupingFromWorkspace(workspace);
				// running this with `fromTask = true` will still inform the task if the server is already open
				await serverGrouping.openServer(true);
			})
		);

		this._register(
			this._serverTaskProvider.onRequestToCloseServer((workspace) => {
				if (this._previewManager.previewActive) {
					this._serverTaskProvider.serverStop(false, workspace);
				} else {
					const serverGrouping = this._serverGroupings.get(
						workspace?.uri.toString()
					);
					// closeServer will call `this._serverTaskProvider.serverStop(true, workspace);`
					serverGrouping?.dispose();
				}
			})
		);

		const serializer = this._register(new PanelSerializer());

		this._register(
			serializer.onShouldRevive((e) => {
				let relative = false;
				let file = e.state.currentAddress ?? '/';

				let workspace = PathUtil.PathExistsRelativeToAnyWorkspace(file);
				if (workspace) {
					relative = true;
				} else {
					// path isn't relative to workspaces, try checking absolute path for workspace
					workspace = PathUtil.AbsPathInAnyWorkspace(file);
				}

				if (!workspace) {
					// no workspace; try to decode endpoint to fix file
					file = this._endpointManager.decodeLooseFileEndpoint(file);
					if (!file) {
						e.webviewPanel.dispose();
						return;
					}
				}

				// loose file workspace will be fetched if workspace is still undefined
				const grouping = this._getServerGroupingFromWorkspace(workspace);
				grouping.createOrShowEmbeddedPreview(e.webviewPanel, file, relative);
				e.webviewPanel.webview.options =
					this._previewManager.getWebviewOptions();
			})
		);

		if (vscode.window.registerWebviewPanelSerializer) {
			this._register(
				vscode.window.registerWebviewPanelSerializer(
					BrowserPreview.viewType,
					serializer
				)
			);
		}

		this._register(
			vscode.workspace.onDidChangeWorkspaceFolders((e) => {
				if (e.removed) {
					e.removed.forEach((workspace) => {
						const potentialGrouping = this._serverGroupings.get(
							workspace.uri.toString()
						);
						if (potentialGrouping) {
							potentialGrouping.dispose();
						}
					});
				}
				// known bug: transitioning between 1 and 2 workspaces: https://github.com/microsoft/vscode/issues/128138
			})
		);

		this._register(
			this._serverTaskProvider.onShouldLaunchPreview((e) => {
				if (e.uri && e.uri.scheme !== 'file') {
					this.openPreviewAtLink(e.uri, e.previewType);
				} else {
					this.openPreviewAtFileUri(e.uri, e.options, e.previewType);
				}
			})
		);

		this._register(
			this._previewManager.onShouldLaunchPreview((e) => {
				if (e.uri && e.uri.scheme !== 'file') {
					this.openPreviewAtLink(e.uri, e.previewType);
				} else {
					this.openPreviewAtFileUri(e.uri, e.options, e.previewType);
				}
			})
		);

		this._updateListener = this._register(new UpdateListener(_userDataDir));
		this._register(
			this._updateListener.shouldRefreshPreviews(() => this._refreshBrowsers())
		);
	}

	/**
	 * handles opening a file
	 * @param internal whether to launch an embedded preview
	 * @param file the uri or string filePath to use
	 * @param fileStringRelative whether the path is relative
	 * @param debug whether to launch in debug
	 * @param workspace the workspace to launch the file from
	 * @param port the port to derive the workspace from
	 * @param serverGrouping the serverGrouping that manages the server workspace
	 */
	public async handleOpenFile(
		internal: boolean,
		debug: boolean,
		file: vscode.Uri,
		workspace?: vscode.WorkspaceFolder,
		port?: number,
		serverGrouping?: ServerGrouping
	): Promise<void> {
		if (file.scheme !== 'file') {
			console.error('Tried to open a non-file URI with file opener');
		}
		if (!serverGrouping) {
			if (workspace) {
				serverGrouping = this._getServerGroupingFromWorkspace(workspace);
			} else if (port) {
				this._serverGroupings.forEach((potentialServerGrouping) => {
					if (potentialServerGrouping.port === port) {
						serverGrouping = potentialServerGrouping;
						return;
					}
				});
			} else {
				workspace = vscode.workspace.getWorkspaceFolder(file);
				serverGrouping = this._getServerGroupingFromWorkspace(workspace);
			}
		}

		if (!serverGrouping) {
			// last-resort: use loose workspace server.
			serverGrouping = this._getServerGroupingFromWorkspace(undefined);
		}

		return await this._openPreview(internal, serverGrouping, file, debug);
	}

	/**
	 * Show the picker to select a server to close
	 */
	public async showCloseServerPicker(): Promise<void> {
		const disposables: vscode.Disposable[] = [];

		const quickPick = vscode.window.createQuickPick<IServerQuickPickItem>();
		disposables.push(quickPick);

		quickPick.matchOnDescription = true;
		quickPick.placeholder = localize(
			'selectPort',
			'Select the port that corresponds to the server that you want to stop'
		);
		quickPick.items = await this._getServerPicks();

		disposables.push(
			quickPick.onDidAccept(() => {
				const selectedItem = quickPick.selectedItems[0];
				selectedItem.accept();
				quickPick.hide();
				disposables.forEach((d) => d.dispose());
			})
		);

		quickPick.show();
	}

	/**
	 * Close all servers
	 */
	public closeAllServers(): void {
		this._serverGroupings.forEach((serverGrouping) => {
			serverGrouping.dispose();
		});
	}

	public dispose(): void {
		this.closeAllServers();
		super.dispose();
	}

	public closePanel(): void {
		this._previewManager.currentPanel?.close();
	}

	/**
	 * Using only a string path (unknown if relative or absolute), launch the preview or launch an error.
	 * This is usually used for when the user configures a setting for initial filepath
	 * @param filePath the string fsPath to use
	 */
	public openPreviewAtFileString(filePath: string): void {
		if (filePath === '') {
			this._openPreviewWithNoTarget();
			return;
		}
		// let foundPath = false;
		const workspace = PathUtil.PathExistsRelativeToAnyWorkspace(filePath);
		if (workspace) {
			const file = vscode.Uri.joinPath(workspace.uri, filePath);
			this.openPreviewAtFileUri(file, {
				workspace: workspace,
			});
		}

		if (existsSync(filePath)) {
			const file = vscode.Uri.file(filePath);
			this.openPreviewAtFileUri(file);
		} else {
			vscode.window.showWarningMessage(
				localize('fileDNE', "The file '{0}' does not exist.", filePath)
			);
			this.openPreviewAtFileUri(undefined);
		}
	}

	/**
<<<<<<< HEAD
	 * Opens a preview at an internal link that has the format <scheme>://<host>:<port>/<path>
	 * @param link
	 * @param previewType
	 */
=======
	 * Runs task for workspace from within extension. Must have at least one workspace open.
	 * @param file optional file to use to find the workspace to run the task out of.
	 * @returns
	 */
	public async runTaskForFile(file?: vscode.Uri): Promise<void> {
		if (!file) {
			file = vscode.window.activeTextEditor?.document.uri;
		}

		let workspace;
		if (file) {
			workspace = vscode.workspace.getWorkspaceFolder(file);
		} else if (
			vscode.workspace.workspaceFolders &&
			vscode.workspace.workspaceFolders?.length > 0
		) {
			if (this._serverGroupings.size > 0) {
				const matchGrouping = Array.from(this._serverGroupings.values()).find(
					(grouping) => grouping.workspace && grouping.isRunning
				);
				workspace =
					matchGrouping?.workspace ?? vscode.workspace.workspaceFolders[0];
			} else {
				workspace = vscode.workspace.workspaceFolders[0];
			}
		}

		if (!workspace) {
			return; // fails preconditions of being in a workspace
		}

		return await this._serverTaskProvider.extRunTask(workspace);
	}

>>>>>>> 22df711f
	public async openPreviewAtLink(
		link: vscode.Uri,
		previewType?: string
	): Promise<void> {
		const debug = previewType === PreviewType.externalDebugPreview;
		const internal = this._isInternalPreview(previewType);
		try {
			if (link.scheme !== 'https' && link.scheme !== 'http') {
				console.error(`${link.scheme} does not correspond to a link URI`);
				throw Error;
			}
			const pathStr = `${link.scheme}://${link.authority}`;
			const url = new URL(pathStr);
			const port = parseInt(url.port);
			const connection = this._connectionManager.getConnectionFromPort(port);
			if (!connection) {
				console.error(`There is no server from Live Preview on port ${port}.`);
				throw Error;
			}

			const serverGrouping = this._getServerGroupingFromWorkspace(
				connection.workspace
			);
			if (!connection.workspace) {
				return this._openPreview(
					internal,
					serverGrouping,
					vscode.Uri.file(link.path),
					debug
				);
			}

			const file = vscode.Uri.joinPath(connection.workspace.uri, link.path);
			this._openPreview(internal, serverGrouping, file, debug);
		} catch (e) {
			vscode.window.showErrorMessage(
				localize('badURL', 'Tried to open preview on invalid URI')
			);
		}
	}

	public async openPreviewAtFileUri(
		file?: vscode.Uri,
		options?: IOpenFileOptions,
		previewType?: string
	): Promise<void> {
		let fileUri: vscode.Uri;
		if (!file) {
			const activeFile = vscode.window.activeTextEditor?.document.uri;
			if (activeFile) {
				fileUri = activeFile;
			} else {
				return this._openPreviewWithNoTarget();
			}
		} else {
			fileUri = file;
		}
		if (!previewType) {
			previewType = SettingUtil.GetPreviewType();
		}

		const internal = previewType === PreviewType.internalPreview;
		const debug = previewType === PreviewType.externalDebugPreview;

		return this.handleOpenFile(
			internal,
			debug,
			fileUri,
			options?.workspace,
			options?.port,
			options?.manager
		);
	}

	private _refreshBrowsers(): void {
		Array.from(this._serverGroupings.values()).forEach((grouping) => {
			grouping.refresh();
		});
	}

	/**
	 * Creates a serverGrouping and connection object for a workspace if it doesn't already have an existing one.
	 * Otherwise, return the existing serverGrouping.
	 * @param workspace
	 * @returns serverGrouping for this workspace (or, when `workspace == undefined`, the serverGrouping for the loose file workspace)
	 */
	private _getServerGroupingFromWorkspace(
		workspace: vscode.WorkspaceFolder | undefined
	): ServerGrouping {
		let serverGrouping = this._serverGroupings.get(workspace?.uri.toString());
		if (!serverGrouping) {
			const connection =
				this._connectionManager.createAndAddNewConnection(workspace);
			serverGrouping = this._register(
				new ServerGrouping(
					this._extensionUri,
					this._reporter,
					this._endpointManager,
					connection,
					this._serverTaskProvider
				)
			);
			this._register(
				serverGrouping.onClose(() => {
					if (
						this._previewManager.currentPanel &&
						this._previewManager.currentPanel.currentConnection === connection
					) {
						// close the preview if it is showing this server's content
						this._previewManager.currentPanel?.close();
					}

					this._statusBar.removeServer(workspace?.uri);
					this._serverGroupings.delete(workspace?.uri.toString());
					if (this._serverGroupings.size === 0) {
						this._statusBar.serverOff();
						vscode.commands.executeCommand(
							'setContext',
							LIVE_PREVIEW_SERVER_ON,
							false
						);
					}
					this._connectionManager.removeConnection(workspace);
				})
			);
			this._register(
				serverGrouping.onShouldLaunchEmbeddedPreview((e) =>
					this._previewManager.launchFileInEmbeddedPreview(
						e.panel,
						e.connection,
						e.uri
					)
				)
			);
			this._register(
				serverGrouping.onShouldLaunchExternalPreview((e) =>
					this._previewManager.launchFileInExternalBrowser(
						e.debug,
						e.connection,
						e.uri
					)
				)
			);
			this._serverGroupings.set(workspace?.uri.toString(), serverGrouping);
		}

		return serverGrouping;
	}

	private async _openPreview(
		internal: boolean,
		serverGrouping: ServerGrouping,
		file?: vscode.Uri,
		debug = false
	): Promise<void> {
		if (internal) {
			// for now, ignore debug or no debug for embedded preview
			serverGrouping.createOrShowEmbeddedPreview(undefined, file);
		} else {
			await serverGrouping.showPreviewInBrowser(debug, file);
		}
	}

	private _hasServerRunning(): boolean {
		const isRunning = Array.from(this._serverGroupings.values()).filter(
			(group) => group.running
		);
		return isRunning.length !== 0;
	}

	private _isInternalPreview(previewType?: string): boolean {
		if (!previewType) {
			previewType = SettingUtil.GetPreviewType();
		}
		return previewType === PreviewType.internalPreview;
	}
	private _openPreviewWithNoTarget(): void {
		// opens index at first open server or opens a loose workspace at root

		const internal = this._isInternalPreview();
		const workspaces = vscode.workspace.workspaceFolders;
		if (workspaces && workspaces.length > 0) {
			for (let i = 0; i < workspaces.length; i++) {
				const currWorkspace = workspaces[i];
				const manager = this._serverGroupings.get(currWorkspace.uri.toString());
				if (manager) {
					this.openPreviewAtFileUri(undefined, {
						workspace: currWorkspace,
						manager: manager,
					});
					return;
				}
			}

			const grouping = this._getServerGroupingFromWorkspace(workspaces[0]);
			this._openPreview(internal, grouping, undefined);
		} else {
			const grouping = this._getServerGroupingFromWorkspace(undefined);
			this._openPreview(internal, grouping, undefined);
		}
	}

	private async _getServerPicks(): Promise<IServerQuickPickItem[]> {
		const serverPicks: Array<IServerQuickPickItem> = [];

		const picks = await Promise.all(
			Array.from(this._serverGroupings.values()).map((grouping) =>
				this._getServerPickFromGrouping(grouping)
			)
		);

		picks.forEach((pick) => {
			if (pick) {
				serverPicks.push(pick);
			}
		});

		if (picks.length > 0) {
			serverPicks.push({
				label: localize('allServers', 'All Servers'),
				accept: (): void => this.closeAllServers(),
			});
		}

		return serverPicks;
	}

	private _getServerPickFromGrouping(
		grouping: ServerGrouping
	): IServerQuickPickItem | undefined {
		const connection = this._connectionManager.getConnection(
			grouping.workspace
		);
		if (!connection) {
			return;
		}
		return {
			label: `$(radio-tower) ${connection.httpPort}`,
			description:
				grouping.workspace?.name ??
				localize('nonWorkspaceFiles', 'non-workspace files'),
			accept: (): void => {
				grouping.dispose();
			},
		};
	}
}<|MERGE_RESOLUTION|>--- conflicted
+++ resolved
@@ -372,12 +372,6 @@
 	}
 
 	/**
-<<<<<<< HEAD
-	 * Opens a preview at an internal link that has the format <scheme>://<host>:<port>/<path>
-	 * @param link
-	 * @param previewType
-	 */
-=======
 	 * Runs task for workspace from within extension. Must have at least one workspace open.
 	 * @param file optional file to use to find the workspace to run the task out of.
 	 * @returns
@@ -412,7 +406,11 @@
 		return await this._serverTaskProvider.extRunTask(workspace);
 	}
 
->>>>>>> 22df711f
+	/**
+	* Opens a preview at an internal link that has the format <scheme>://<host>:<port>/<path>
+	* @param link
+	* @param previewType
+	*/
 	public async openPreviewAtLink(
 		link: vscode.Uri,
 		previewType?: string
